import astronomer
import common
import enum
import cartographer
import math
import typing

class RenderContext(object):
    class LayerAction(object):
        def __init__(
                self,
                id: cartographer.LayerId,
                action: typing.Callable[[], typing.NoReturn]
                ) -> None:
            self.id = id
            self.action = action

    class WorldLayer(enum.Enum):
        Background = 0
        Foreground = 1
        Overlay = 2

    class MicroBorderLayer(enum.Enum):
        Background = 0
        Foreground = 1

    _MinScale = 0.0078125; # Math.Pow(2, -7)
    _MaxScale = 1024; # Math.Pow(2, 10)

    _PseudoRandomStarsChunkSize = 256
    _PseudoRandomStarsMaxPerChunk = 400

    # The nebula image is only 1024x1024 but, as with Traveller Map, it
    # gets rendered at double that
    _NebulaRenderWidth = 2048 # Pixels
    _NebulaRenderHeight = 2048 # Pixels

    _GridCacheCapacity = 50
    _WorldCacheCapacity = 500
    _ParsecGridSlop = 1

    _DefaultAllegiances = set([
        'Im', # Classic Imperium
        'ImAp', # Third Imperium, Amec Protectorate (Dagu)
        'ImDa', # Third Imperium, Domain of Antares (Anta/Empt/Lish)
        'ImDc', # Third Imperium, Domain of Sylea (Core/Delp/Forn/Mass)
        'ImDd', # Third Imperium, Domain of Deneb (Dene/Reft/Spin/Troj)
        'ImDg', # Third Imperium, Domain of Gateway (Glim/Hint/Ley)
        'ImDi', # Third Imperium, Domain of Ilelish (Daib/Ilel/Reav/Verg/Zaru)
        'ImDs', # Third Imperium, Domain of Sol (Alph/Dias/Magy/Olde/Solo)
        'ImDv', # Third Imperium, Domain of Vland (Corr/Dagu/Gush/Reft/Vlan)
        'ImLa', # Third Imperium, League of Antares (Anta)
        'ImLc', # Third Imperium, Lancian Cultural Region (Corr/Dagu/Gush)
        'ImLu', # Third Imperium, Luriani Cultural Association (Ley/Forn)
        'ImSy', # Third Imperium, Sylean Worlds (Core)
        'ImVd', # Third Imperium, Vegan Autonomous District (Solo)
        'XXXX', # Unknown
        '??', # Placeholder - show as blank
        '--', # Placeholder - show as blank
    ])

    def __init__(
            self,
            universe: astronomer.Universe,
            graphics: cartographer.AbstractGraphics,
            worldCenterX: float,
            worldCenterY: float,
            scale: float,
            outputPixelX: int,
            outputPixelY: int,
            milieu: astronomer.Milieu,
            style: cartographer.MapStyle,
            options: cartographer.RenderOptions,
            imageStore: cartographer.ImageStore,
            styleStore: cartographer.StyleStore,
            vectorStore: cartographer.VectorStore,
            labelStore: cartographer.LabelStore
            ) -> None:
        self._universe = universe
        self._graphics = graphics
        self._worldCenterX = worldCenterX
        self._worldCenterY = worldCenterY
        self._scale = common.clamp(scale, RenderContext._MinScale, RenderContext._MaxScale)
        self._outputPixelWidth = outputPixelX
        self._outputPixelHeight = outputPixelY
        self._outputClipRect = None
        self._options = options
        self._milieu = milieu
        self._styleSheet = cartographer.StyleSheet(
            scale=self._scale,
            options=self._options,
            style=style,
            graphics=self._graphics)
        self._imageStore = imageStore
        self._styleStore = styleStore
        self._vectorStore = vectorStore
        self._labelStore = labelStore
        self._sectorCache = cartographer.SectorCache(
            milieu=self._milieu,
            universe=self._universe,
            graphics=self._graphics,
            styleStore=self._styleStore)
        self._worldCache = cartographer.WorldCache(
            milieu=self._milieu,
            universe=self._universe,
            imageStore=self._imageStore,
            capacity=RenderContext._WorldCacheCapacity)
        self._gridCache = cartographer.GridCache(
            graphics=self._graphics,
            capacity=RenderContext._GridCacheCapacity)
        self._starfieldCache = cartographer.StarfieldCache(
            graphics=self._graphics)
        self._selector = cartographer.RectSelector(
            milieu=self._milieu,
            universe=self._universe)
        self._worldOutputRect = None
        self._worldViewRect = None
        self._imageSpaceToWorldSpace = None
        self._worldSpaceToImageSpace = None

        self._hexOutlinePath = self._graphics.createPath(
            points=[
                cartographer.PointF(-0.5 + astronomer.HexWidthOffset, -0.5),
                cartographer.PointF( 0.5 - astronomer.HexWidthOffset, -0.5),
                cartographer.PointF( 0.5 + astronomer.HexWidthOffset, 0),
                cartographer.PointF( 0.5 - astronomer.HexWidthOffset, 0.5),
                cartographer.PointF(-0.5 + astronomer.HexWidthOffset, 0.5),
                cartographer.PointF(-0.5 - astronomer.HexWidthOffset, 0),
                cartographer.PointF(-0.5 + astronomer.HexWidthOffset, -0.5)],
            closed=True)

        # Chosen to match T5 pp.416
        self._galaxyImageRect = cartographer.RectangleF(-18257, -26234, 36551, 32462)
        self._riftImageRect = cartographer.RectangleF(-1374, -827, 2769, 1754)

        self._parsecGrid: typing.Optional[cartographer.AbstractPointList] = None

        self._createLayers()
        self._updateView()

    def setView(
            self,
            worldCenterX: float,
            worldCenterY: float,
            scale: float,
            outputPixelWidth: int,
            outputPixelHeight: int,
            clipRect: typing.Optional[typing.Tuple[int, int, int, int]] = None
            ) -> None:
        scale = common.clamp(scale, RenderContext._MinScale, RenderContext._MaxScale)
        scaleUpdated = scale != self._scale

        self._worldCenterX = worldCenterX
        self._worldCenterY = worldCenterY
        self._scale = scale
        self._outputPixelWidth = outputPixelWidth
        self._outputPixelHeight = outputPixelHeight

        if clipRect:
            self._outputClipRect = cartographer.RectangleF(*clipRect)
        else:
            self._outputClipRect = None

        # NOTE: Updating the style sheet must be done before updating the view
        # as it needs to know if it should create a new parsec grid
        self._styleSheet.scale = self._scale

        self._updateView()

        if scaleUpdated:
            self._updateLayerOrder()

    def milieu(self) -> astronomer.Milieu:
        return self._milieu

    def setMilieu(
            self,
            milieu: astronomer.Milieu
            ) -> None:
        if milieu is self._milieu:
            return
        self._milieu = milieu
        self._sectorCache.setMilieu(milieu=self._milieu)
        self._worldCache.setMilieu(milieu=self._milieu)
        self._selector.setMilieu(milieu=self._milieu)

    def style(self) -> cartographer.MapStyle:
        return self._styleSheet.style

    def setStyle(
            self,
            style: cartographer.MapStyle
            ) -> None:
        self._styleSheet.style = style
        self._updateLayerOrder()

    def options(self) -> cartographer.RenderOptions:
        return self._styleSheet.options

    def setOptions(
            self,
            options: cartographer.RenderOptions
            ) -> None:
        self._styleSheet.options = options
        self._updateLayerOrder()

    def render(self) -> None:
        with self._graphics.save():
            if self._outputClipRect:
                self._graphics.intersectClipRect(self._outputClipRect)

            # Overall, rendering is all in world-space; individual steps may transform back
            # to image-space as needed.
            self._graphics.multiplyTransform(self._imageSpaceToWorldSpace)

            for layer in self._layers:
                #with common.DebugTimer(string=str(layer.action)):
                if True:
                    layer.action()

    def clearCaches(self) -> None:
        self._sectorCache.clear()
        self._worldCache.clear()
        self._gridCache.clear()
        self._starfieldCache.clear()

    def _createLayers(self) -> None:
        self._layers: typing.List[RenderContext.LayerAction] = [
            RenderContext.LayerAction(cartographer.LayerId.Background_Solid, self._drawBackground),

            RenderContext.LayerAction(cartographer.LayerId.Background_NebulaTexture, self._drawNebulaBackground),
            RenderContext.LayerAction(cartographer.LayerId.Background_Galaxy, self._drawGalaxyBackground),

            RenderContext.LayerAction(cartographer.LayerId.Background_PseudoRandomStars, self._drawPseudoRandomStars),
            RenderContext.LayerAction(cartographer.LayerId.Background_Rifts, self._drawRifts),

            #------------------------------------------------------------
            # Foreground
            #------------------------------------------------------------
            RenderContext.LayerAction(cartographer.LayerId.Macro_Borders, self._drawMacroBorders),
            RenderContext.LayerAction(cartographer.LayerId.Macro_Routes, self._drawMacroRoutes),

            RenderContext.LayerAction(cartographer.LayerId.Grid_Sector, self._drawSectorGrid),
            RenderContext.LayerAction(cartographer.LayerId.Grid_Subsector, self._drawSubsectorGrid),
            RenderContext.LayerAction(cartographer.LayerId.Grid_Parsec, self._drawParsecGrid),

            RenderContext.LayerAction(cartographer.LayerId.Names_Subsector, self._drawSubsectorNames),

            RenderContext.LayerAction(cartographer.LayerId.Micro_BordersBackground, self._drawMicroBordersBackground),
            RenderContext.LayerAction(cartographer.LayerId.Micro_BordersForeground, self._drawMicroBordersForeground),
            RenderContext.LayerAction(cartographer.LayerId.Micro_Routes, self._drawMicroRoutes),
            RenderContext.LayerAction(cartographer.LayerId.Micro_BorderExplicitLabels, self._drawMicroLabels),

            RenderContext.LayerAction(cartographer.LayerId.Names_Sector, self._drawSectorNames),
            RenderContext.LayerAction(cartographer.LayerId.Macro_GovernmentRiftRouteNames, self._drawMacroNames),
            RenderContext.LayerAction(cartographer.LayerId.Macro_CapitalsAndHomeWorlds, self._drawCapitalsAndHomeWorlds),
            RenderContext.LayerAction(cartographer.LayerId.Mega_GalaxyScaleLabels, self._drawMegaLabels),

            RenderContext.LayerAction(cartographer.LayerId.Worlds_Background, self._drawWorldsBackground),
            RenderContext.LayerAction(cartographer.LayerId.Worlds_Foreground, self._drawWorldsForeground),
            RenderContext.LayerAction(cartographer.LayerId.Worlds_Overlays, self._drawWorldsOverlay),

            #------------------------------------------------------------
            # Overlays
            #------------------------------------------------------------
            RenderContext.LayerAction(cartographer.LayerId.Overlay_DroyneChirperWorlds, self._drawDroyneOverlay),
            RenderContext.LayerAction(cartographer.LayerId.Overlay_MinorHomeworlds, self._drawMinorHomeworldOverlay),
            RenderContext.LayerAction(cartographer.LayerId.Overlay_AncientsWorlds, self._drawAncientWorldsOverlay),
            RenderContext.LayerAction(cartographer.LayerId.Overlay_ReviewStatus, self._drawSectorReviewStatusOverlay),
        ]

        self._updateLayerOrder()

    def _updateLayerOrder(self) -> None:
        self._layers.sort(key=lambda l: self._styleSheet.layerOrder.index(l.id))

    def _updateView(self):
        worldOutputWidth = self._outputPixelWidth / (self._scale * astronomer.ParsecScaleX)
        worldOutputHeight = self._outputPixelHeight / (self._scale * astronomer.ParsecScaleY)
        viewAreaChanged = (self._worldOutputRect is None) or \
            (worldOutputWidth != self._worldOutputRect.width()) or \
            (worldOutputHeight != self._worldOutputRect.height())

        self._worldOutputRect = cartographer.RectangleF(
            x=self._worldCenterX - (worldOutputWidth / 2),
            y=self._worldCenterY - (worldOutputHeight / 2),
            width=worldOutputWidth,
            height=worldOutputHeight)

        self._worldViewRect = self._worldOutputRect
        if self._outputClipRect:
            worldClipOffsetX = self._outputClipRect.x() / (self._scale * astronomer.ParsecScaleX)
            worldClipOffsetY = self._outputClipRect.y() / (self._scale * astronomer.ParsecScaleY)
            worldClipWidth = self._outputClipRect.width() / (self._scale * astronomer.ParsecScaleX)
            worldClipHeight = self._outputClipRect.height() / (self._scale * astronomer.ParsecScaleY)
            self._worldViewRect = cartographer.RectangleF(
                x=self._worldOutputRect.x() + worldClipOffsetX,
                y=self._worldOutputRect.y() + worldClipOffsetY,
                width=worldClipWidth,
                height=worldClipHeight)

        # This needs to be done after _worldViewRect is calculated
        self._selector.setRect(self._worldViewRect)

        m = self._graphics.createIdentityMatrix()
        m.scalePrepend(
            sx=self._scale * astronomer.ParsecScaleX,
            sy=self._scale * astronomer.ParsecScaleY)
        m.translatePrepend(
            dx=-self._worldOutputRect.left(),
            dy=-self._worldOutputRect.top())
        self._imageSpaceToWorldSpace = self._graphics.copyMatrix(other=m)
        m.invert()
        self._worldSpaceToImageSpace = self._graphics.copyMatrix(other=m)

        if self._styleSheet.parsecGrid.visible:
            if viewAreaChanged or not self._parsecGrid:
                self._parsecGrid = self._gridCache.grid(
                    parsecWidth=int(math.ceil(self._worldOutputRect.width())),
                    parsecHeight=int(math.ceil(self._worldOutputRect.height())))
        else:
            self._parsecGrid = None

    def _drawBackground(self) -> None:
        self._graphics.setSmoothingMode(
            cartographer.AbstractGraphics.SmoothingMode.HighSpeed)

        # NOTE: This is a comment from the original Traveller Map source code
        # HACK: Due to limited precisions of floats, tileRect can end up not covering
        # the full bitmap when far from the origin.
        rect = cartographer.RectangleF(self._worldViewRect)
        rect.inflate(rect.width() * 0.1, rect.height() * 0.1)
        self._graphics.drawRectangle(
            rect=rect,
            brush=self._styleSheet.backgroundBrush)

    # Nebula drawing is clunky as hell and doesn't really look right if you
    # look to closely as you zoom in and out. In the Traveller Map code the
    # nebula rendering is done in pixel space and the nebula tiles are
    # always drawn at the same pixel dimensions no mater what the current
    # scale. This is different to how things like the galaxy image which are
    # rendered in world coordinates as so the image scales as you zoom in
    # and out. I expect the reason this is done is so that the nebula is
    # rendered at a high resolution so it always looks nice (which it does
    # if you're just panning around at a single scale). The downside of
    # rendering like this is, as you zoom in/out, the nebula shifts in the
    # view window. In Traveller Map how bad this looks is lessened by tile
    # based rendering as you only see the nebula shift at the point you
    # transition between tile scales, not every time you zoom in/out.
    # My tile based rendering also has the same effect to lessen how bad it
    # looks. Where it's an issue is when not using tile based rendering as
    # it has the effect of making the nebula look like it's scrolling
    # sideways as you zoom. To help mitigate the issue I've updated the
    # nebula drawing code so that it always scales tiles in the same way as
    # they would scale on Traveller Map tiles

    def _drawNebulaBackground(self) -> None:
        if not self._styleSheet.showNebulaBackground:
            return

        renderLogScale = math.log2(self._scale)
        nebulaLogScale = int(math.floor(renderLogScale + 0.5))
        nebulaScale = math.pow(2, nebulaLogScale)

        nebulaWidth = RenderContext._NebulaRenderWidth / (nebulaScale * astronomer.ParsecScaleX)
        nebulaHeight = RenderContext._NebulaRenderHeight / (nebulaScale * astronomer.ParsecScaleY)

        nebulaLeft = (self._worldViewRect.left() // nebulaWidth) * nebulaWidth
        nebulaTop = (self._worldViewRect.top() // nebulaHeight) * nebulaHeight
        nebulaRight = ((self._worldViewRect.right() // nebulaWidth) + 1) * nebulaWidth
        nebulaBottom = ((self._worldViewRect.bottom() // nebulaHeight) + 1) * nebulaHeight

        hCount = math.ceil((nebulaRight - nebulaLeft) / nebulaWidth)
        vCount = math.ceil((nebulaBottom - nebulaTop) / nebulaHeight)

        for x in range(hCount):
            for y in range(vCount):
                rect = cartographer.RectangleF(
                    x=nebulaLeft + (x * nebulaWidth),
                    y=nebulaTop + (y * nebulaHeight),
                    width=nebulaWidth,
                    height=nebulaHeight)
                self._graphics.drawImage(
                    image=self._imageStore.nebulaImage,
                    rect=rect)

    def _drawGalaxyBackground(self) -> None:
        if not self._styleSheet.showGalaxyBackground:
            return

        if self._styleSheet.deepBackgroundOpacity > 0 and \
                self._galaxyImageRect.intersects(self._worldViewRect):
            galaxyImage = \
                self._imageStore.galaxyImageGray \
                if self._styleSheet.lightBackground else \
                self._imageStore.galaxyImage
            self._graphics.drawImageAlpha(
                self._styleSheet.deepBackgroundOpacity,
                galaxyImage,
                self._galaxyImageRect)

    # NOTE: How this is implemented differs from the Traveller Map implementation
    # as Traveller Map achieves consistent random star positioning by seeding the
    # rng by the tile origin. As the web interface always chunks the universe into
    # tiles with the same origins this means, for a given tile, the random stars
    # will always be in the same place.
    # This approach doesn't work for me as I want to support rendering a full
    # frame, effectively a single tile where the origin will vary depending on
    # where the current viewport is. To achieve a similar effect I'm chunking the
    # random stars by sector. The downside of this is you always have to draw
    # process all stars for all sectors overlapped by the viewport
    def _drawPseudoRandomStars(self) -> None:
        if not self._styleSheet.pseudoRandomStars.visible:
            return

        chunkParsecs = self._starfieldCache.chunkParsecs()
        startX = math.floor(self._worldViewRect.left() / chunkParsecs)
        startY = math.floor(self._worldViewRect.top() / chunkParsecs)
        finishX = math.ceil(self._worldViewRect.right() / chunkParsecs)
        finishY = math.ceil(self._worldViewRect.bottom() / chunkParsecs)

        r, g, b, _ = common.parseHtmlColour(
            self._styleSheet.pseudoRandomStars.fillBrush.colour())
        colour = common.formatHtmlColour(
            r, g, b,
            alpha=int(255 / self._starfieldCache.intensitySteps()))
        pen = self._graphics.createPen(
            colour=colour,
            width=1 / self._scale) # One pixel

        self._graphics.setSmoothingMode(
            cartographer.AbstractGraphics.SmoothingMode.HighQuality)

        for x in range(startX, finishX + 1):
            for y in range(startY, finishY + 1):
                with self._graphics.save():
                    starfield = self._starfieldCache.sectorStarfield(
                        chunkX=x,
                        chunkY=y)
                    self._graphics.translateTransform(
                        dx=x * chunkParsecs,
                        dy=y * chunkParsecs)
                    self._graphics.drawPoints(points=starfield, pen=pen)

    def _drawRifts(self) -> None:
        if not self._styleSheet.showRiftOverlay:
            return

        if self._styleSheet.riftOpacity > 0 and \
                self._riftImageRect.intersects(self._worldViewRect):
            self._graphics.drawImageAlpha(
                alpha=self._styleSheet.riftOpacity,
                image=self._imageStore.riftImage,
                rect=self._riftImageRect)

    def _drawMacroBorders(self) -> None:
        if not self._styleSheet.macroBorders.visible:
            return

        self._graphics.setSmoothingMode(
            cartographer.AbstractGraphics.SmoothingMode.AntiAlias)
        for vectorObject in self._vectorStore.borders:
            if (vectorObject.mapOptions & self._options & cartographer.RenderOptions.BordersMask) != 0:
                self._drawVectorObjectOutline(
                    vectorObject=vectorObject,
                    pen=self._styleSheet.macroBorders.linePen)

    def _drawMacroRoutes(self) -> None:
        if not self._styleSheet.macroRoutes.visible:
            return

        self._graphics.setSmoothingMode(
            cartographer.AbstractGraphics.SmoothingMode.AntiAlias)
        for vectorObject in self._vectorStore.routes:
            if (vectorObject.mapOptions & self._options & cartographer.RenderOptions.BordersMask) != 0:
                self._drawVectorObjectOutline(
                    vectorObject=vectorObject,
                    pen=self._styleSheet.macroRoutes.linePen)

    def _drawSectorGrid(self) -> None:
        if not self._styleSheet.sectorGrid.visible:
            return

        self._graphics.setSmoothingMode(
            cartographer.AbstractGraphics.SmoothingMode.HighSpeed)

        # Quantizes the left & top values so grid lines are always drawn from a
        # sector boundary that is off to the left/top of the view area. This is
        # done as a hack so that when the pattern drawn for non-solid lines is
        # always started from a 'constant' point
        left = ((self._worldViewRect.left() // astronomer.SectorWidth) * \
                astronomer.SectorWidth) - astronomer.ReferenceHexX
        right = self._worldViewRect.right()
        top = ((self._worldViewRect.top() // astronomer.SectorHeight) * \
               astronomer.SectorHeight) - astronomer.ReferenceHexY
        bottom = self._worldViewRect.bottom()

        x = left + astronomer.SectorWidth
        while x <= self._worldViewRect.right():
            self._graphics.drawLine(
                pt1=cartographer.PointF(x, top),
                pt2=cartographer.PointF(x, bottom),
                pen=self._styleSheet.sectorGrid.linePen)
            x += astronomer.SectorWidth

        y = top + astronomer.SectorHeight
        while y <= self._worldViewRect.bottom():
            self._graphics.drawLine(
                pt1=cartographer.PointF(left, y),
                pt2=cartographer.PointF(right, y),
                pen=self._styleSheet.sectorGrid.linePen)
            y += astronomer.SectorHeight

    def _drawSubsectorGrid(self) -> None:
        if not self._styleSheet.subsectorGrid.visible:
            return

        self._graphics.setSmoothingMode(
            cartographer.AbstractGraphics.SmoothingMode.HighSpeed)

        # Quantizes the left & top values so grid lines are always drawn from a
        # subsector boundary that is off to the left/top of the view area. This is
        # done as a hack so that when the pattern drawn for non-solid lines is
        # always started from a 'constant' point
        left = ((self._worldViewRect.left() // astronomer.SubsectorWidth) * \
                astronomer.SubsectorWidth) - astronomer.ReferenceHexX
        right = self._worldViewRect.right()
        top = ((self._worldViewRect.top() // astronomer.SubsectorHeight) * \
               astronomer.SubsectorHeight) - astronomer.ReferenceHexY
        bottom = self._worldViewRect.bottom()

        x = left + astronomer.SubsectorWidth
        lineIndex = int(round(x / astronomer.SubsectorWidth))
        while x <= self._worldViewRect.right():
            if lineIndex % 4:
                self._graphics.drawLine(
                    pt1=cartographer.PointF(x, top),
                    pt2=cartographer.PointF(x, bottom),
                    pen=self._styleSheet.subsectorGrid.linePen)
            x += astronomer.SubsectorWidth
            lineIndex += 1

        y = top + astronomer.SubsectorHeight
        lineIndex = int(round(y / astronomer.SubsectorHeight))
        while y <= self._worldViewRect.bottom():
            if lineIndex % 4:
                self._graphics.drawLine(
                    pt1=cartographer.PointF(left, y),
                    pt2=cartographer.PointF(right, y),
                    pen=self._styleSheet.subsectorGrid.linePen)
            y += astronomer.SubsectorHeight
            lineIndex += 1

    def _drawParsecGrid(self) -> None:
        if not self._styleSheet.parsecGrid.visible:
            return

        self._graphics.setSmoothingMode(
            cartographer.AbstractGraphics.SmoothingMode.HighQuality)

        if self._parsecGrid:
            with self._graphics.save():
                offsetX = math.floor(self._worldViewRect.left())
                offsetY = math.floor(self._worldViewRect.top()) + (0.5 if offsetX % 2 else 0)
                self._graphics.translateTransform(dx=offsetX, dy=offsetY)
                self._graphics.drawLines(
                    points=self._parsecGrid,
                    pen=self._styleSheet.parsecGrid.linePen)

        if self._styleSheet.numberAllHexes and (self._styleSheet.worldDetails & cartographer.WorldDetails.Hex) != 0:
            hx = int(math.floor(self._worldViewRect.x()))
            hw = int(math.ceil(self._worldViewRect.width()))
            hy = int(math.floor(self._worldViewRect.y()))
            hh = int(math.ceil(self._worldViewRect.height()))
            for px in range(hx - RenderContext._ParsecGridSlop, hx + hw + RenderContext._ParsecGridSlop):
                yOffset = 0 if ((px % 2) != 0) else 0.5
                for py in range(hy - RenderContext._ParsecGridSlop, hy + hh + RenderContext._ParsecGridSlop):
                    relativePos = astronomer.absoluteSpaceToRelativeSpace((px + 1, py + 1))
                    if self._styleSheet.hexCoordinateStyle == cartographer.HexCoordinateStyle.Subsector:
                        hex = '{hexX:02d}{hexY:02d}'.format(
                            hexX=int((relativePos[2] - 1) % astronomer.SubsectorWidth) + 1,
                            hexY=int((relativePos[3] - 1) % astronomer.SubsectorHeight) + 1)
                    else:
                        hex = '{hexX:02d}{hexY:02d}'.format(
                            hexX=relativePos[2],
                            hexY=relativePos[3])

                    with self._graphics.save():
                        scaleX = self._styleSheet.hexContentScale / astronomer.ParsecScaleX
                        scaleY = self._styleSheet.hexContentScale / astronomer.ParsecScaleY
                        self._graphics.scaleTransform(
                            scaleX=scaleX,
                            scaleY=scaleY)
                        self._graphics.drawString(
                            text=hex,
                            font=self._styleSheet.hexNumber.font,
                            brush=self._styleSheet.hexNumber.textBrush,
                            x=(px + 0.5) / scaleX,
                            y=(py + yOffset) / scaleY,
                            format=cartographer.TextAlignment.TopCenter)

    def _drawSubsectorNames(self) -> None:
        if not self._styleSheet.subsectorNames.visible:
            return

        self._graphics.setSmoothingMode(
            cartographer.AbstractGraphics.SmoothingMode.HighQuality)

        minX = int(math.floor(self._worldViewRect.left()))
        minY = int(math.floor(self._worldViewRect.top()))
        maxX = int(math.ceil(self._worldViewRect.right()))
        maxY = int(math.ceil(self._worldViewRect.bottom()))

        for x in range(minX, maxX + astronomer.SubsectorWidth, astronomer.SubsectorWidth):
            for y in range(minY, maxY + astronomer.SubsectorHeight, astronomer.SubsectorHeight):
                sectorX, sectorY, offsetX, offsetY = \
                    astronomer.absoluteSpaceToRelativeSpace((x, y))
                sectorIndex = astronomer.SectorIndex(
                    sectorX=sectorX,
                    sectorY=sectorY)
                sector = self._universe.sectorBySectorIndex(
                    milieu=self._milieu,
                    index=sectorIndex)
                if not sector:
                    continue

                subsectorIndex = astronomer.SubsectorIndex(
                    sectorX=sectorX,
                    sectorY=sectorY,
                    indexX=(offsetX - 1) // astronomer.SubsectorWidth,
                    indexY=(offsetY - 1) // astronomer.SubsectorHeight)
                subsector = sector.subsectorByCode(subsectorIndex.code())
                if not subsector:
                    continue

                subsectorName = subsector.name()
                if not subsectorName or subsector.isNameGenerated():
                    continue

                ulHex, brHex = subsectorIndex.hexExtent()
                left = ulHex.absoluteX() - 1
                top = ulHex.absoluteY() - 1
                right = brHex.absoluteX()
                bottom = brHex.absoluteY()

                self._drawLabel(
                    text=subsectorName,
                    center=cartographer.PointF(
                        x=(left + right) / 2,
                        y=(top + bottom) / 2),
                    font=self._styleSheet.subsectorNames.font,
                    brush=self._styleSheet.subsectorNames.textBrush,
                    labelStyle=self._styleSheet.subsectorNames.textStyle)

    def _drawMicroBordersBackground(self) -> None:
        if not self._styleSheet.microBorders.visible:
            return

        self._drawMicroBorders(layer=RenderContext.MicroBorderLayer.Background)

    def _drawMicroBordersForeground(self) -> None:
        if not self._styleSheet.microBorders.visible:
            return

        self._drawMicroBorders(layer=RenderContext.MicroBorderLayer.Foreground)

    def _drawMicroRoutes(self) -> None:
        if not self._styleSheet.microRoutes.visible:
            return

        with self._graphics.save():
            self._graphics.setSmoothingMode(
                cartographer.AbstractGraphics.SmoothingMode.AntiAlias)

            pen = self._graphics.createPen()
            baseWidth = self._styleSheet.microRoutes.linePen.width()

            for sector in self._selector.sectors():
                sectorRoutes = self._sectorCache.routeLines(
                    index=sector.index())
                for route in sectorRoutes:
                    routeColour = route.colour()
                    routeWidth = route.width()
                    routeStyle = self._styleSheet.overrideLineStyle
                    if not routeStyle:
<<<<<<< HEAD
                        # TODO: Something is wrong with this code. According to
                        # the typing, cartographer. SectorLines.style returns a
                        # cartographer.LineStyle.
                        # Possibly the typing is wrong or maybe this code isn't working
                        # as I think. Need to investigate. It feels like it should use
                        # cartographer.LineStyle as SectorLines is part of the cartographer
                        # namespace
                        if route.style() is astronomer.Route.Style.Solid:
                            routeStyle = cartographer.LineStyle.Solid
                        elif route.style() is astronomer.Route.Style.Dashed:
                            routeStyle = cartographer.LineStyle.Dash
                        elif route.style() is astronomer.Route.Style.Dotted:
                            routeStyle = cartographer.LineStyle.Dot

                    if not routeWidth or not routeColour or not routeStyle:
                        precedence = [route.allegiance(), route.type(), 'Im']
                        for key in precedence:
                            defaultColour, defaultStyle, defaultWidth = self._styleStore.routeStyle(key)
                            if not routeColour:
                                routeColour = defaultColour
                            if not routeStyle:
                                routeStyle = defaultStyle
                            if not routeWidth:
                                routeWidth = defaultWidth
=======
                        routeStyle = route.style()
>>>>>>> 81338cf5

                    # In grayscale, convert default colour and style to non-default style
                    if self._styleSheet.grayscale and (not routeColour) and (not routeStyle):
                        routeStyle = cartographer.LineStyle.Dash

                    if not routeWidth:
                        routeWidth = 1.0
                    if not routeColour:
                        routeColour = self._styleSheet.microRoutes.linePen.colour()
                    if not routeStyle:
                        routeStyle = cartographer.LineStyle.Solid

                    # Ensure colour is visible
                    if self._styleSheet.grayscale or \
                            not common.noticeableColourDifference(routeColour, self._styleSheet.backgroundBrush.colour()):
                        routeColour = self._styleSheet.microRoutes.linePen.colour() # default

                    pen.setColour(routeColour)
                    pen.setWidth(routeWidth * baseWidth)
                    pen.setStyle(routeStyle)

                    self._graphics.drawLines(
                        points=route.points(),
                        pen=pen)

    _LabelDefaultColour = common.HtmlColours.TravellerAmber

    def _drawMicroLabels(self) -> None:
        if not self._styleSheet.showMicroNames:
            return

        with self._graphics.save():
            self._graphics.setSmoothingMode(
                cartographer.AbstractGraphics.SmoothingMode.AntiAlias)

            brush = self._graphics.createBrush()
            for sector in self._selector.sectors():
                brush.copyFrom(self._styleSheet.microBorders.textBrush)

                for border in sector.yieldBorders():
                    if not border.showLabel():
                        continue

                    label = border.label()
                    labelPos = border.labelHex()
                    if not label or not labelPos:
                        continue

                    labelPos = RenderContext._hexToCenter(labelPos)
                    if border.labelOffsetX():
                        labelPos.setX(labelPos.x() + (border.labelOffsetX() * 0.7))
                    if border.labelOffsetY():
                        labelPos.setY(labelPos.y() - (border.labelOffsetY() * 0.7))

                    self._drawLabel(
                        text=label,
                        center=labelPos,
                        font=self._styleSheet.microBorders.font,
                        brush=brush,
                        labelStyle=self._styleSheet.microBorders.textStyle)

                for region in sector.yieldRegions():
                    if not region.showLabel():
                        continue

                    label = region.label()
                    labelPos = region.labelHex()
                    if not label or not labelPos:
                        continue

                    labelPos = RenderContext._hexToCenter(labelPos)
                    if region.labelOffsetX():
                        labelPos.setX(labelPos.x() + (region.labelOffsetX() * 0.7))
                    if region.labelOffsetY():
                        labelPos.setY(labelPos.y() - (region.labelOffsetY() * 0.7))

                    self._drawLabel(
                        text=label,
                        center=labelPos,
                        font=self._styleSheet.microBorders.font,
                        brush=brush,
                        labelStyle=self._styleSheet.microBorders.textStyle)

                for label in sector.yieldLabels():
                    text = label.text()

                    labelPos = RenderContext._hexToCenter(label.hex())
                    if label.offsetX():
                        labelPos.setX(labelPos.x() + (label.offsetX() * 0.7))
                    if label.offsetY():
                        labelPos.setY(labelPos.y() - (label.offsetY() * 0.7))

                    if label.size() is astronomer.Label.Size.Small:
                        font = self._styleSheet.microBorders.smallFont
                    elif label.size() is astronomer.Label.Size.Large:
                        font = self._styleSheet.microBorders.largeFont
                    else:
                        font = self._styleSheet.microBorders.font

                    useLabelColour = \
                        not self._styleSheet.grayscale and \
                        label.colour() and \
                        (label.colour() != RenderContext._LabelDefaultColour) and \
                        common.noticeableColourDifference(label.colour(), self._styleSheet.backgroundBrush.colour())
                    if useLabelColour:
                        brush.setColour(label.colour())

                    self._drawLabel(
                        text=text,
                        center=labelPos,
                        font=font,
                        brush=brush if useLabelColour else self._styleSheet.microBorders.textBrush,
                        labelStyle=self._styleSheet.microBorders.textStyle)

    def _drawSectorNames(self) -> None:
        if not (self._styleSheet.showSomeSectorNames or self._styleSheet.showAllSectorNames):
            return

        self._graphics.setSmoothingMode(
            cartographer.AbstractGraphics.SmoothingMode.HighQuality)

        for sector in self._selector.sectors():
            sectorLabel = sector.sectorLabel()

            if not self._styleSheet.showAllSectorNames and not sector.selected() \
                    and not sectorLabel:
                continue

            index = sector.index()
            centerX, centerY = astronomer.relativeSpaceToAbsoluteSpace((
                index.sectorX(),
                index.sectorY(),
                int(astronomer.SectorWidth // 2),
                int(astronomer.SectorHeight // 2)))

            self._drawLabel(
                text=sectorLabel if sectorLabel else sector.name(),
                center=cartographer.PointF(x=centerX, y=centerY),
                font=self._styleSheet.sectorName.font,
                brush=self._styleSheet.sectorName.textBrush,
                labelStyle=self._styleSheet.sectorName.textStyle)

    def _drawMacroNames(self) -> None:
        if  not self._styleSheet.macroNames.visible:
            return

        self._graphics.setSmoothingMode(
            cartographer.AbstractGraphics.SmoothingMode.HighQuality)

        for vectorObject in self._vectorStore.borders:
            if (vectorObject.mapOptions & self._options & cartographer.RenderOptions.NamesMask) == 0:
                continue
            major = (vectorObject.mapOptions & cartographer.RenderOptions.NamesMajor) != 0
            labelStyle = cartographer.LabelStyle(uppercase=major)
            font = \
                self._styleSheet.macroNames.font \
                if major else \
                self._styleSheet.macroNames.smallFont
            brush = \
                self._styleSheet.macroNames.textBrush \
                if major else \
                self._styleSheet.macroNames.textHighlightBrush
            self._drawVectorObjectName(
                vectorObject=vectorObject,
                font=font,
                textBrush=brush,
                labelStyle=labelStyle)

        for vectorObject in self._vectorStore.rifts:
            major = (vectorObject.mapOptions & cartographer.RenderOptions.NamesMajor) != 0
            labelStyle = cartographer.LabelStyle(rotation=35, uppercase=major)
            font = \
                self._styleSheet.macroNames.font \
                if major else \
                self._styleSheet.macroNames.smallFont
            brush = \
                self._styleSheet.macroNames.textBrush \
                if major else \
                self._styleSheet.macroNames.textHighlightBrush
            self._drawVectorObjectName(
                vectorObject=vectorObject,
                font=font,
                textBrush=brush,
                labelStyle=labelStyle)

        if self._styleSheet.macroRoutes.visible:
            for vectorObject in self._vectorStore.routes:
                if (vectorObject.mapOptions & self._options & cartographer.RenderOptions.NamesMask) == 0:
                    continue
                major = (vectorObject.mapOptions & cartographer.RenderOptions.NamesMajor) != 0
                labelStyle = cartographer.LabelStyle(uppercase=major)
                font = \
                    self._styleSheet.macroNames.font \
                    if major else \
                    self._styleSheet.macroNames.smallFont
                brush = \
                    self._styleSheet.macroRoutes.textBrush \
                    if major else \
                    self._styleSheet.macroRoutes.textHighlightBrush
                self._drawVectorObjectName(
                    vectorObject=vectorObject,
                    font=font,
                    textBrush=brush,
                    labelStyle=labelStyle)

        if (self._options & cartographer.RenderOptions.NamesMinor) != 0:
            for label in self._labelStore.minorLabels():
                font = self._styleSheet.macroNames.smallFont if label.minor else self._styleSheet.macroNames.mediumFont
                brush = \
                    self._styleSheet.macroRoutes.textBrush \
                    if label.minor else \
                    self._styleSheet.macroRoutes.textHighlightBrush
                with self._graphics.save():
                    self._graphics.scaleTransform(
                        scaleX=1.0 / astronomer.ParsecScaleX,
                        scaleY=1.0 / astronomer.ParsecScaleY)
                    self._drawMultiLineString(
                        text=label.text,
                        font=font,
                        brush=brush,
                        x=label.position.x() * astronomer.ParsecScaleX,
                        y=label.position.y() * astronomer.ParsecScaleY)

    def _drawCapitalsAndHomeWorlds(self) -> None:
        if not self._styleSheet.capitals.visible or \
                (self._options & cartographer.RenderOptions.WorldsMask) == 0:
            return

        dotPen = self._graphics.createPen(
            colour=self._styleSheet.capitals.fillBrush.colour(),
            width=1)
        dotBrush = self._styleSheet.capitals.fillBrush
        dotRadius = 3
        dotRect = cartographer.RectangleF(
            x=-dotRadius / 2,
            y=-dotRadius / 2,
            width=dotRadius,
            height=dotRadius)

        with self._graphics.save():
            self._graphics.setSmoothingMode(
                cartographer.AbstractGraphics.SmoothingMode.HighQuality)
            for worldLabel in self._labelStore.worldLabels():
                if (worldLabel.options & self._options) == 0:
                    continue

                with self._graphics.save():
                    self._graphics.translateTransform(
                        dx=worldLabel.position.x(),
                        dy=worldLabel.position.y())
                    self._graphics.scaleTransform(
                        scaleX=1.0 / astronomer.ParsecScaleX,
                        scaleY=1.0 / astronomer.ParsecScaleY)

                    self._graphics.drawEllipse(
                        rect=dotRect,
                        pen=dotPen,
                        brush=dotBrush)

                    if worldLabel.biasX > 0:
                        if worldLabel.biasY < 0:
                            format = cartographer.TextAlignment.BottomLeft
                        elif worldLabel.biasY > 0:
                            format = cartographer.TextAlignment.TopLeft
                        else:
                            format = cartographer.TextAlignment.MiddleLeft
                    elif worldLabel.biasX < 0:
                        if worldLabel.biasY < 0:
                            format = cartographer.TextAlignment.BottomRight
                        elif worldLabel.biasY > 0:
                            format = cartographer.TextAlignment.TopRight
                        else:
                            format = cartographer.TextAlignment.MiddleRight
                    else:
                        if worldLabel.biasY < 0:
                            format = cartographer.TextAlignment.BottomCenter
                        elif worldLabel.biasY > 0:
                            format = cartographer.TextAlignment.TopCenter
                        else:
                            format = cartographer.TextAlignment.Centered

                    self._drawMultiLineString(
                        text=worldLabel.text,
                        font=self._styleSheet.macroNames.smallFont,
                        brush=self._styleSheet.capitals.textBrush,
                        x=worldLabel.biasX * dotRadius / 2,
                        y=worldLabel.biasY * dotRadius / 2,
                        format=format)

    def _drawMegaLabels(self) -> None:
        if not self._styleSheet.megaNames.visible:
            return

        self._graphics.setSmoothingMode(
            cartographer.AbstractGraphics.SmoothingMode.HighQuality)
        for label in self._labelStore.megaLabels():
            with self._graphics.save():
                font = self._styleSheet.megaNames.smallFont if label.minor else self._styleSheet.megaNames.font
                self._graphics.scaleTransform(
                    scaleX=1.0 / astronomer.ParsecScaleX,
                    scaleY=1.0 / astronomer.ParsecScaleY)
                self._drawMultiLineString(
                    text=label.text,
                    font=font,
                    brush=self._styleSheet.megaNames.textBrush,
                    x=label.position.x() * astronomer.ParsecScaleX,
                    y=label.position.y() * astronomer.ParsecScaleY)

    def _drawWorldsBackground(self) -> None:
        if not self._styleSheet.worlds.visible or self._styleSheet.showStellarOverlay \
                or not self._styleSheet.worldDetails or self._styleSheet.worldDetails is cartographer.WorldDetails.NoDetails:
            return

        renderAllNames = (self._styleSheet.worldDetails & cartographer.WorldDetails.AllNames) != 0
        renderKeyNames = (self._styleSheet.worldDetails & cartographer.WorldDetails.KeyNames) != 0
        renderZone = (self._styleSheet.worldDetails & cartographer.WorldDetails.Zone) != 0
        renderHex = (self._styleSheet.worldDetails & cartographer.WorldDetails.Hex) != 0
        renderSubsector = self._styleSheet.hexCoordinateStyle is cartographer.HexCoordinateStyle.Subsector
        renderType = (self._styleSheet.worldDetails & cartographer.WorldDetails.Type) != 0

        # Check for early out when style means nothing will be rendered
        if not self._styleSheet.useWorldImages:
            if (not renderZone) and (self._styleSheet.numberAllHexes or not renderHex):
                return
        else:
            if not renderType:
                return

        worlds = self._selector.worlds()
        self._worldCache.ensureCapacity(len(worlds))

        with self._graphics.save():
            self._graphics.setSmoothingMode(
                cartographer.AbstractGraphics.SmoothingMode.AntiAlias)

            scaleX = self._styleSheet.hexContentScale / astronomer.ParsecScaleX
            scaleY = self._styleSheet.hexContentScale / astronomer.ParsecScaleY
            self._graphics.scaleTransform(
                scaleX=scaleX,
                scaleY=scaleY)

            rect = cartographer.RectangleF()
            for world in worlds:
                worldInfo = self._worldCache.worldInfo(hex=world.hex())

                renderName = False
                if renderAllNames or renderKeyNames:
                    renderName = renderAllNames or worldInfo.isCapital or worldInfo.isHiPop
                renderUWP = (self._styleSheet.worldDetails & cartographer.WorldDetails.Uwp) != 0

                with self._graphics.save():
                    self._graphics.translateTransform(
                        dx=worldInfo.hexCenter.x() / scaleX,
                        dy=worldInfo.hexCenter.y() / scaleY)

                    if not self._styleSheet.useWorldImages:
                        # Normal (non-"Eye Candy") styles
                        if renderZone:
                            element = self._zoneStyle(worldInfo)
                            if element and element.visible:
                                if self._styleSheet.showZonesAsPerimeters:
                                    with self._graphics.save():
                                        self._graphics.scaleTransform(
                                            scaleX=0.95 * astronomer.ParsecScaleX,
                                            scaleY=0.95 * astronomer.ParsecScaleY)
                                        self._graphics.drawPath(
                                            path=self._hexOutlinePath,
                                            pen=element.linePen)
                                else:
                                    if element.fillBrush:
                                        rect.setRect(x=-0.4, y=-0.4, width=0.8, height=0.8)
                                        self._graphics.drawEllipse(
                                            rect=rect,
                                            brush=element.fillBrush)
                                    if element.linePen:
                                        if renderName and self._styleSheet.fillMicroBorders:
                                            with self._graphics.save():
                                                rect.setRect(
                                                    x=-0.5,
                                                    y=-0.5,
                                                    width=1,
                                                    height=0.65 if renderUWP else 0.75)
                                                self._graphics.intersectClipRect(rect=rect)

                                                rect.setRect(x=-0.4, y=-0.4, width=0.8, height=0.8)
                                                self._graphics.drawEllipse(
                                                    rect=rect,
                                                    pen=element.linePen)
                                        else:
                                            rect.setRect(x=-0.4, y=-0.4, width=0.8, height=0.8)
                                            self._graphics.drawEllipse(
                                                rect=rect,
                                                pen=element.linePen)

                        if not self._styleSheet.numberAllHexes and renderHex:
                            numberText = \
                                worldInfo.ssHexString \
                                if renderSubsector else \
                                worldInfo.hexString

                            self._graphics.drawString(
                                text=numberText,
                                font=self._styleSheet.hexNumber.font,
                                brush=self._styleSheet.hexNumber.textBrush,
                                x=self._styleSheet.hexNumber.position.x(),
                                y=self._styleSheet.hexNumber.position.y(),
                                format=cartographer.TextAlignment.TopCenter)
                    else: # styles.useWorldImages
                        # "Eye-Candy" style
                        if worldInfo.isPlaceholder:
                            element = self._styleSheet.anomaly if worldInfo.isAnomaly else self._styleSheet.placeholder
                            self._drawWorldLabel(
                                bkStyle=element.textBackgroundStyle,
                                bkBrush=self._styleSheet.worlds.textBrush,
                                textBrush=element.textBrush,
                                position=element.position,
                                font=element.font,
                                text=element.content)
                        else:
                            imageScaleX = 1.5 if worldInfo.worldSize <= 0 else 1
                            imageScaleY = 1.0 if worldInfo.worldSize <= 0 else 1
                            rect.setRect(
                                x=-worldInfo.imageRadius * imageScaleX,
                                y=-worldInfo.imageRadius * imageScaleY,
                                width=worldInfo.imageRadius * 2 * imageScaleX,
                                height=worldInfo.imageRadius * 2 * imageScaleY)
                            self._graphics.drawImage(
                                image=worldInfo.worldImage,
                                rect=rect)

            for placeholder in self._selector.placeholderWorlds(True):
                with self._graphics.save():
                    placeholderHex = placeholder.hex()
                    centerX, centerY = placeholderHex.worldCenter()
                    self._graphics.translateTransform(
                        dx=centerX / scaleX,
                        dy=centerY / scaleY)

                    self._drawWorldLabel(
                        bkStyle=self._styleSheet.placeholder.textBackgroundStyle,
                        bkBrush=self._styleSheet.worlds.textBrush,
                        textBrush=self._styleSheet.placeholder.textBrush,
                        position=self._styleSheet.placeholder.position,
                        font=self._styleSheet.placeholder.font,
                        text=self._styleSheet.placeholder.content)

                    if not self._styleSheet.numberAllHexes and renderHex:
                        if renderSubsector:
                            numberText = '{hexX:02d}{hexY:02d}'.format(
                                hexX=int((placeholderHex.offsetX() - 1) % astronomer.SubsectorWidth) + 1,
                                hexY=int((placeholderHex.offsetY() - 1) % astronomer.SubsectorHeight) + 1)
                        else:
                            numberText = '{hexX:02d}{hexY:02d}'.format(
                                hexX=placeholderHex.offsetX(),
                                hexY=placeholderHex.offsetY())

                        self._graphics.drawString(
                            text=numberText,
                            font=self._styleSheet.hexNumber.font,
                            brush=self._styleSheet.hexNumber.textBrush,
                            x=self._styleSheet.hexNumber.position.x(),
                            y=self._styleSheet.hexNumber.position.y(),
                            format=cartographer.TextAlignment.TopCenter)

    def _drawWorldsForeground(self) -> None:
        if not self._styleSheet.worlds.visible or self._styleSheet.showStellarOverlay:
            return

        if not self._styleSheet.worldDetails or self._styleSheet.worldDetails is cartographer.WorldDetails.NoDetails:
            # Render dot map
            with self._graphics.save():
                self._graphics.setSmoothingMode(
                    cartographer.AbstractGraphics.SmoothingMode.AntiAlias)

                # Scale by the parsec scale so we are rendering in a coordinate
                # space that has the same scaling on the x & y axis (I think the
                # term is isotropic scaling). This is works on the assumption
                # that the world points to be rendered have already been
                # transformed into this coordinate space. It's necessary because
                # (for speed) the worlds are being rendered as points with the
                # pen width giving them their size. If this was done in world
                # coordinate space (where x & y don't scale the same) then the
                # point would be drawn as an oval
                self._graphics.scaleTransform(
                    scaleX=self._styleSheet.hexContentScale / astronomer.ParsecScaleX,
                    scaleY=self._styleSheet.hexContentScale / astronomer.ParsecScaleY)

                pen = self._graphics.createPen(
                    colour=self._styleSheet.worlds.textBrush.colour(),
                    width=self._styleSheet.discRadius * self._styleSheet.hexContentScale * 2,
                    style=cartographer.LineStyle.Solid,
                    tip=cartographer.PenTip.Round) # Rounded end cap so a circle is drawn

                for sector in self._selector.sectors(tight=True):
                    worlds = self._sectorCache.isotropicWorldPoints(
                        index=sector.index())
                    if worlds:
                        self._graphics.drawPoints(points=worlds, pen=pen)

                for sector in self._selector.placeholderSectors(tight=True):
                    worlds = self._sectorCache.isotropicWorldPoints(
                        index=sector.index())
                    if worlds:
                        self._graphics.drawPoints(points=worlds, pen=pen)

            return # Nothing more to do

        worlds = self._selector.worlds()
        self._worldCache.ensureCapacity(len(worlds))

        renderAllNames = (self._styleSheet.worldDetails & cartographer.WorldDetails.AllNames) != 0
        renderKeyNames = (self._styleSheet.worldDetails & cartographer.WorldDetails.KeyNames) != 0
        renderUWP = (self._styleSheet.worldDetails & cartographer.WorldDetails.Uwp) != 0
        renderGasGiants = (self._styleSheet.worldDetails & cartographer.WorldDetails.GasGiant) != 0
        renderStarport = (self._styleSheet.worldDetails & cartographer.WorldDetails.Starport) != 0
        renderBases = (self._styleSheet.worldDetails & cartographer.WorldDetails.Bases) != 0
        renderAsteroids = (self._styleSheet.worldDetails & cartographer.WorldDetails.Asteroids) != 0
        renderHighlight = (self._styleSheet.worldDetails & cartographer.WorldDetails.Highlight) != 0
        renderAllegiances = (self._styleSheet.worldDetails & cartographer.WorldDetails.Allegiance) != 0
        renderZone = (self._styleSheet.worldDetails & cartographer.WorldDetails.Zone) != 0
        # NOTE: WorldDetails.Type isn't checked for as (with the current implementation) it is
        # always set when the dot map isn't being rendered so it must be set now

        worldDiscRect = cartographer.RectangleF(
            x=self._styleSheet.discPosition.x() - self._styleSheet.discRadius,
            y=self._styleSheet.discPosition.y() - self._styleSheet.discRadius,
            width=self._styleSheet.discRadius * 2,
            height=self._styleSheet.discRadius * 2)

        with self._graphics.save():
            self._graphics.setSmoothingMode(
                cartographer.AbstractGraphics.SmoothingMode.AntiAlias)

            scaleX = self._styleSheet.hexContentScale / astronomer.ParsecScaleX
            scaleY = self._styleSheet.hexContentScale / astronomer.ParsecScaleY
            self._graphics.scaleTransform(scaleX=scaleX, scaleY=scaleY)

            for world in worlds:
                worldInfo = self._worldCache.worldInfo(hex=world.hex())
                renderName = False
                if renderAllNames or renderKeyNames:
                    renderName = renderAllNames or worldInfo.isCapital or worldInfo.isHiPop

                with self._graphics.save():
                    self._graphics.translateTransform(
                        dx=worldInfo.hexCenter.x() / scaleX,
                        dy=worldInfo.hexCenter.y() / scaleY)

                    if not self._styleSheet.useWorldImages:
                        # Normal (non-"Eye Candy") styles
                        element = self._zoneStyle(worldInfo)
                        worldTextBackgroundStyle = \
                            cartographer.TextBackgroundStyle.NoStyle \
                            if element and element.fillBrush else \
                            self._styleSheet.worlds.textBackgroundStyle

                        if not worldInfo.isPlaceholder:
                            if worldInfo.hasGasGiant and renderGasGiants:
                                self._drawGasGiant(
                                    x=self._styleSheet.gasGiant.position.x(),
                                    y=self._styleSheet.gasGiant.position.y())

                            if renderStarport:
                                starport = worldInfo.starport
                                if self._styleSheet.showTL:
                                    starport += "-" + worldInfo.techLevel

                                self._drawWorldLabel(
                                    bkStyle=worldTextBackgroundStyle,
                                    bkBrush=self._styleSheet.uwp.fillBrush,
                                    textBrush=self._styleSheet.worlds.textBrush,
                                    position=self._styleSheet.starport.position,
                                    font=self._styleSheet.starport.font,
                                    text=starport)

                            if renderUWP:
                                self._drawWorldLabel(
                                    bkStyle=self._styleSheet.uwp.textBackgroundStyle,
                                    bkBrush=self._styleSheet.uwp.fillBrush,
                                    textBrush=self._styleSheet.uwp.textBrush,
                                    position=self._styleSheet.uwp.position,
                                    font=self._styleSheet.hexNumber.font,
                                    text=worldInfo.uwpString)

                            if renderBases:
                                # Base 1
                                bottomUsed = False
                                if worldInfo.primaryBaseGlyph and worldInfo.primaryBaseGlyph.isPrintable:
                                    pt = self._styleSheet.baseTopPosition
                                    if worldInfo.primaryBaseGlyph.bias is cartographer.Glyph.GlyphBias.Bottom and \
                                            not self._styleSheet.ignoreBaseBias:
                                        pt = self._styleSheet.baseBottomPosition
                                        bottomUsed = True

                                    brush = \
                                        self._styleSheet.worlds.textHighlightBrush \
                                        if worldInfo.primaryBaseGlyph.highlight else \
                                        self._styleSheet.worlds.textBrush
                                    self._drawWorldGlyph(
                                        glyph=worldInfo.primaryBaseGlyph,
                                        brush=brush,
                                        position=pt)

                                # Base 2
                                if worldInfo.secondaryBaseGlyph and worldInfo.secondaryBaseGlyph.isPrintable:
                                    pt = \
                                        self._styleSheet.baseTopPosition \
                                        if bottomUsed else \
                                        self._styleSheet.baseBottomPosition
                                    brush = \
                                        self._styleSheet.worlds.textHighlightBrush \
                                        if worldInfo.secondaryBaseGlyph.highlight else \
                                        self._styleSheet.worlds.textBrush
                                    self._drawWorldGlyph(
                                        glyph=worldInfo.secondaryBaseGlyph,
                                        brush=brush,
                                        position=pt)

                                # Base 3 (!)
                                if worldInfo.tertiaryBaseGlyph and worldInfo.tertiaryBaseGlyph.isPrintable:
                                    brush = \
                                        self._styleSheet.worlds.textHighlightBrush \
                                        if worldInfo.tertiaryBaseGlyph.highlight else \
                                        self._styleSheet.worlds.textBrush
                                    self._drawWorldGlyph(
                                        glyph=worldInfo.tertiaryBaseGlyph,
                                        brush=brush,
                                        position=self._styleSheet.baseMiddlePosition)

                                # Research Stations
                                if worldInfo.specialFeatureGlyph and worldInfo.specialFeatureGlyph.isPrintable:
                                    brush = \
                                        self._styleSheet.worlds.textHighlightBrush \
                                        if worldInfo.specialFeatureGlyph.highlight else \
                                        self._styleSheet.worlds.textBrush
                                    self._drawWorldGlyph(
                                        glyph=worldInfo.specialFeatureGlyph,
                                        brush=brush,
                                        # NOTE: If there is a 3rd base and a special feature they
                                        # will be drawn at the same location. This is consistent with
                                        # what Traveller Map does
                                        position=self._styleSheet.baseMiddlePosition)

                            if worldInfo.asteroidRectangles:
                                if renderAsteroids:
                                    with self._graphics.save():
                                        self._graphics.translateTransform(
                                            dx=self._styleSheet.discPosition.x(),
                                            dy=self._styleSheet.discPosition.y())
                                        for asteroidRect in worldInfo.asteroidRectangles:
                                            self._graphics.drawEllipse(
                                                rect=asteroidRect,
                                                brush=self._styleSheet.worlds.textBrush)
                                else:
                                    self._drawWorldGlyph(
                                        glyph=cartographer.GlyphDefs.DiamondX,
                                        brush=self._styleSheet.worlds.textBrush,
                                        position=cartographer.PointF(
                                            self._styleSheet.discPosition.x(),
                                            self._styleSheet.discPosition.y()))
                            else:
                                element = self._worldStyle(worldInfo)
                                self._graphics.drawEllipse(
                                    rect=worldDiscRect,
                                    pen=element.linePen,
                                    brush=element.fillBrush)
                        else:
                            # World is a placeholder
                            element = self._styleSheet.anomaly if worldInfo.isAnomaly else self._styleSheet.placeholder
                            self._drawWorldLabel(
                                bkStyle=element.textBackgroundStyle,
                                bkBrush=self._styleSheet.worlds.textBrush,
                                textBrush=element.textBrush,
                                position=element.position,
                                font=element.font,
                                text=element.content)

                        if renderName and worldInfo.name:
                            name = worldInfo.name
                            if (worldInfo.isHiPop and renderHighlight) or \
                                    self._styleSheet.worlds.textStyle.uppercase:
                                name = worldInfo.upperName

                            textBrush = \
                                self._styleSheet.worlds.textHighlightBrush \
                                if worldInfo.isCapital and renderHighlight else \
                                self._styleSheet.worlds.textBrush

                            font = \
                                self._styleSheet.worlds.largeFont \
                                if (worldInfo.isHiPop or worldInfo.isCapital) and renderHighlight else \
                                self._styleSheet.worlds.font

                            self._drawWorldLabel(
                                bkStyle=worldTextBackgroundStyle,
                                bkBrush=self._styleSheet.worlds.textBrush,
                                textBrush=textBrush,
                                position=self._styleSheet.worlds.textStyle.translation,
                                font=font,
                                text=name)

                        if renderAllegiances and worldInfo.t5Allegiance not in RenderContext._DefaultAllegiances:
                            allegiance = \
                                worldInfo.t5Allegiance \
                                if self._styleSheet.t5AllegianceCodes else \
                                worldInfo.legacyAllegiance

                            if allegiance:
                                if self._styleSheet.lowerCaseAllegiance:
                                    allegiance = allegiance.lower()

                                self._graphics.drawString(
                                    text=allegiance,
                                    font=self._styleSheet.worlds.smallFont,
                                    brush=self._styleSheet.worlds.textBrush,
                                    x=self._styleSheet.allegiancePosition.x(),
                                    y=self._styleSheet.allegiancePosition.y(),
                                    format=cartographer.TextAlignment.Centered)
                    else: # styles.useWorldImages
                        # "Eye-Candy" style
                        if worldInfo.isPlaceholder:
                            return

                        decorationRadius = worldInfo.imageRadius + 0.1

                        if renderZone:
                            if worldInfo.isAmberZone or worldInfo.isRedZone:
                                pen = \
                                    self._styleSheet.amberZone.linePen \
                                    if worldInfo.isAmberZone else \
                                    self._styleSheet.redZone.linePen
                                rect = cartographer.RectangleF(
                                    x=-decorationRadius,
                                    y=-decorationRadius,
                                    width=decorationRadius * 2,
                                    height=decorationRadius * 2)

                                self._graphics.drawArc(
                                    rect=rect,
                                    startDegrees=5,
                                    sweepDegrees=80,
                                    pen=pen)
                                self._graphics.drawArc(
                                    rect=rect,
                                    startDegrees=95,
                                    sweepDegrees=80,
                                    pen=pen)
                                self._graphics.drawArc(
                                    rect=rect,
                                    startDegrees=185,
                                    sweepDegrees=80,
                                    pen=pen)
                                self._graphics.drawArc(
                                    rect=rect,
                                    startDegrees=275,
                                    sweepDegrees=80,
                                    pen=pen)
                                decorationRadius += 0.1

                        if renderGasGiants:
                            if self._styleSheet.showGasGiantRing:
                                decorationRadius += self._styleSheet.gasGiantRadius
                            self._drawGasGiant(
                                x=decorationRadius,
                                y=0)
                            decorationRadius += 0.1

                        if renderUWP:
                            self._graphics.drawString(
                                text=worldInfo.uwpString,
                                font=self._styleSheet.hexNumber.font,
                                brush=self._styleSheet.worlds.textBrush,
                                x=decorationRadius,
                                y=self._styleSheet.uwp.position.y(),
                                format=cartographer.TextAlignment.MiddleLeft)

                        if renderName and worldInfo.name:
                            name = worldInfo.name
                            if worldInfo.isHiPop or self._styleSheet.worlds.textStyle.uppercase:
                                name = worldInfo.upperName

                            with self._graphics.save():
                                textBrush = \
                                    self._styleSheet.worlds.textHighlightBrush \
                                    if worldInfo.isCapital and renderHighlight else \
                                    self._styleSheet.worlds.textBrush

                                self._graphics.translateTransform(
                                    dx=decorationRadius,
                                    dy=0.0)
                                self._graphics.scaleTransform(
                                    scaleX=self._styleSheet.worlds.textStyle.scale.width(),
                                    scaleY=self._styleSheet.worlds.textStyle.scale.height())
                                self._graphics.translateTransform(
                                    dx=self._graphics.measureString(
                                        text=name,
                                        font=self._styleSheet.worlds.font)[0] / 2,
                                    dy=0.0) # Left align

                                self._drawWorldLabel(
                                    bkStyle=self._styleSheet.worlds.textBackgroundStyle,
                                    bkBrush=self._styleSheet.worlds.textBrush,
                                    textBrush=textBrush,
                                    position=self._styleSheet.worlds.textStyle.translation,
                                    font=self._styleSheet.worlds.font,
                                    text=name)

    def _drawWorldsOverlay(self) -> None:
        if not self._styleSheet.worlds.visible:
            return

        if self._styleSheet.showStellarOverlay:
            for world in self._selector.worlds():
                self._drawStars(world)
        elif self._styleSheet.hasWorldOverlays:
            oldSlop = self._selector.worldSlop()
            self._selector.setWorldSlop(max(oldSlop, math.log2(self._scale) - 2))
            try:
                for world in self._selector.worlds():
                    worldInfo = self._worldCache.worldInfo(hex=world.hex())

                    with self._graphics.save():
                        self._graphics.setSmoothingMode(
                            cartographer.AbstractGraphics.SmoothingMode.AntiAlias)

                        self._graphics.translateTransform(
                            dx=worldInfo.hexCenter.x(),
                            dy=worldInfo.hexCenter.y())
                        self._graphics.scaleTransform(
                            scaleX=self._styleSheet.hexContentScale / astronomer.ParsecScaleX,
                            scaleY=self._styleSheet.hexContentScale / astronomer.ParsecScaleY)

                        if self._styleSheet.populationOverlay.visible and worldInfo.populationOverlayRadius > 0:
                            self._drawOverlay(
                                element=self._styleSheet.populationOverlay,
                                radius=worldInfo.populationOverlayRadius)

                        if self._styleSheet.importanceOverlay.visible and worldInfo.importanceOverlayRadius > 0:
                            self._drawOverlay(
                                element=self._styleSheet.importanceOverlay,
                                radius=worldInfo.importanceOverlayRadius)

                        if self._styleSheet.capitalOverlay.visible:
                            if worldInfo.isImportant and worldInfo.isCapital:
                                self._drawOverlay(
                                    element=self._styleSheet.capitalOverlay,
                                    radius=2 * astronomer.ParsecScaleX)
                            elif worldInfo.isImportant:
                                self._drawOverlay(
                                    element=self._styleSheet.capitalOverlayAltA,
                                    radius=2 * astronomer.ParsecScaleX)
                            elif worldInfo.isCapital:
                                self._drawOverlay(
                                    element=self._styleSheet.capitalOverlayAltB,
                                    radius=2 * astronomer.ParsecScaleX)
            finally:
                self._selector.setWorldSlop(oldSlop)

    def _drawDroyneOverlay(self) -> None:
        if not self._styleSheet.droyneWorlds.visible:
            return

        self._graphics.setSmoothingMode(
            cartographer.AbstractGraphics.SmoothingMode.HighQuality)
        for world in self._selector.worlds():
            allegiance = world.allegiance()
            remarks = world.remarks()

            allegianceCode = allegiance.code() if allegiance else None
            droyne = allegianceCode == 'Dr' or allegianceCode == 'NaDr' or remarks.hasCustomRemark('Droy')
            chirpers = remarks.hasCustomRemark('Chir')

            if droyne or chirpers:
                glyph = self._styleSheet.droyneWorlds.content[0 if droyne else 1]
                self._drawOverlayGlyph(
                    glyph=glyph,
                    font=self._styleSheet.droyneWorlds.font,
                    brush=self._styleSheet.droyneWorlds.textBrush,
                    position=world.hex())

    def _drawMinorHomeworldOverlay(self) -> None:
        if not self._styleSheet.minorHomeWorlds.visible:
            return

        self._graphics.setSmoothingMode(
            cartographer.AbstractGraphics.SmoothingMode.HighQuality)
        for world in self._selector.worlds():
            worldInfo = self._worldCache.worldInfo(hex=world.hex())
            if worldInfo.isMinorHomeWorld:
                self._drawOverlayGlyph(
                    glyph=self._styleSheet.minorHomeWorlds.content,
                    font=self._styleSheet.minorHomeWorlds.font,
                    brush=self._styleSheet.minorHomeWorlds.textBrush,
                    position=world.hex())

    def _drawAncientWorldsOverlay(self) -> None:
        if not self._styleSheet.ancientsWorlds.visible:
            return

        self._graphics.setSmoothingMode(
            cartographer.AbstractGraphics.SmoothingMode.HighQuality)
        for world in self._selector.worlds():
            remarks = world.remarks()
            if remarks.hasTradeCode(astronomer.TradeCode.AncientsSiteWorld):
                self._drawOverlayGlyph(
                    glyph=self._styleSheet.ancientsWorlds.content,
                    font=self._styleSheet.ancientsWorlds.font,
                    brush=self._styleSheet.ancientsWorlds.textBrush,
                    position=world.hex())

    def _drawSectorReviewStatusOverlay(self) -> None:
        brush = self._graphics.createBrush()

        if self._styleSheet.dimUnofficialSectors and self._styleSheet.worlds.visible:
            brush.setColour(cartographer.makeAlphaColour(
                alpha=128,
                colour=self._styleSheet.backgroundBrush.colour()))
            for sector in self._selector.sectors(tight=True):
                tagging = sector.tagging()
                shouldDim = sector.isCustom()
                if not shouldDim:
                    shouldDim = not tagging.contains(astronomer.SectorTagging.Tag.Official) and \
                        not tagging.contains(astronomer.SectorTagging.Tag.Preserve) and \
                        not tagging.contains(astronomer.SectorTagging.Tag.InReview)
                if shouldDim:
                    clipPath = self._sectorCache.clipPath(
                        index=sector.index())

                    self._graphics.drawPath(
                        path=clipPath,
                        brush=brush)

        if self._styleSheet.colourCodeSectorStatus and self._styleSheet.worlds.visible:
            for sector in self._selector.sectors(tight=True):
                tagging = sector.tagging()
                if tagging.contains(astronomer.SectorTagging.Tag.Official):
                    brush.setColour(cartographer.makeAlphaColour(
                        alpha=128,
                        colour=common.HtmlColours.TravellerRed))
                elif tagging.contains(astronomer.SectorTagging.Tag.InReview):
                    brush.setColour(cartographer.makeAlphaColour(
                        alpha=128,
                        colour=common.HtmlColours.Orange))
                elif tagging.contains(astronomer.SectorTagging.Tag.Unreviewed):
                    brush.setColour(cartographer.makeAlphaColour(
                        alpha=128,
                        colour=common.HtmlColours.TravellerAmber))
                elif tagging.contains(astronomer.SectorTagging.Tag.Apocryphal):
                    brush.setColour(cartographer.makeAlphaColour(
                        alpha=128,
                        colour=common.HtmlColours.Magenta))
                elif tagging.contains(astronomer.SectorTagging.Tag.Preserve):
                    brush.setColour(cartographer.makeAlphaColour(
                        alpha=128,
                        colour=common.HtmlColours.TravellerGreen))
                else:
                    continue

                clipPath = self._sectorCache.clipPath(
                    index=sector.index())

                self._graphics.drawPath(
                    path=clipPath,
                    brush=brush)

    def _drawWorldLabel(
            self,
            bkStyle: cartographer.TextBackgroundStyle,
            bkBrush: cartographer.AbstractBrush,
            textBrush: str,
            position: cartographer.PointF,
            font: cartographer.AbstractFont,
            text: str
            ) -> None:
        width, height = self._graphics.measureString(text=text, font=font)

        # NOTE: This increase is needed as I use a tight bounds for the text
        # and Traveller Map uses a bounds with margins
        width += 0.05
        height += 0.05

        if bkStyle is cartographer.TextBackgroundStyle.Rectangle:
            if not self._styleSheet.fillMicroBorders:
                self._graphics.drawRectangle(
                    rect=cartographer.RectangleF(
                        x=position.x() - width / 2,
                        y=position.y() - height / 2,
                        width=width,
                        height=height),
                    brush=self._styleSheet.backgroundBrush)
        elif bkStyle is cartographer.TextBackgroundStyle.Filled:
            self._graphics.drawRectangle(
                rect=cartographer.RectangleF(
                    x=position.x() - width / 2,
                    y=position.y() - height / 2,
                    width=width,
                    height=height),
                brush=bkBrush)
        elif bkStyle is cartographer.TextBackgroundStyle.Outline or \
                bkStyle is cartographer.TextBackgroundStyle.Shadow:

            # Invert the current scaling transforms
            sx = 1.0 / self._styleSheet.hexContentScale
            sy = 1.0 / self._styleSheet.hexContentScale
            sx *= astronomer.ParsecScaleX
            sy *= astronomer.ParsecScaleY
            sx /= self._scale * astronomer.ParsecScaleX
            sy /= self._scale * astronomer.ParsecScaleY

            outlineSize = 2
            outlineSkip = 1

            outlineStart = -outlineSize if bkStyle is cartographer.TextBackgroundStyle.Outline else 0

            dx = outlineStart
            while dx <= outlineSize:
                dy = outlineStart
                while dy <= outlineSize:
                    self._graphics.drawString(
                        text=text,
                        font=font,
                        brush=self._styleSheet.backgroundBrush,
                        x=position.x() + sx * dx,
                        y=position.y() + sy * dy,
                        format=cartographer.TextAlignment.Centered)
                    dy += outlineSkip
                dx += outlineSkip

        self._graphics.drawString(
            text=text,
            font=font,
            brush=textBrush,
            x=position.x(),
            y=position.y(),
            format=cartographer.TextAlignment.Centered)

    def _drawStars(self, world: astronomer.World) -> None:
        with self._graphics.save():
            self._graphics.setSmoothingMode(
                cartographer.AbstractGraphics.SmoothingMode.AntiAlias)
            center = self._hexToCenter(world.hex())

            self._graphics.translateTransform(dx=center.x(), dy=center.y())
            self._graphics.scaleTransform(
                scaleX=self._styleSheet.hexContentScale / astronomer.ParsecScaleX,
                scaleY=self._styleSheet.hexContentScale / astronomer.ParsecScaleY)

            pen = self._graphics.createPen()
            pen.setStyle(cartographer.LineStyle.Solid)
            # The traveller map code doesn't initialise the width and it wasn't
            # immediately obvious what the default with. Based on a visual
            # comparison it looks like it's defaulting to always have a width of
            # 1 pixel which in Qt is a value of 0 and is called a 'cosmetic pen'
            pen.setWidth(0)
            brush = self._graphics.createBrush()
            for i, (fillColour, lineColour, radius) in enumerate(RenderContext._worldStarProps(world=world)):
                brush.setColour(fillColour)
                pen.setColour(lineColour)
                offset = RenderContext._starOffset(i)
                offsetScale = 0.3
                radius *= 0.15
                self._graphics.drawEllipse(
                    rect=cartographer.RectangleF(
                        x=offset.x() * offsetScale - radius,
                        y=offset.y() * offsetScale - radius,
                        width=radius * 2,
                        height=radius * 2),
                    pen=pen,
                    brush=brush)

    def _drawGasGiant(
            self,
            x: float,
            y: float
            ) -> None:
        width = self._styleSheet.gasGiantRadius * 2

        rect = cartographer.RectangleF(
            x=x - self._styleSheet.gasGiantRadius,
            y=y - self._styleSheet.gasGiantRadius,
            width=width,
            height=width)

        self._graphics.drawEllipse(
            rect=rect,
            brush=self._styleSheet.gasGiant.fillBrush)

        if self._styleSheet.showGasGiantRing:
            with self._graphics.save():
                self._graphics.translateTransform(dx=x, dy=y)
                self._graphics.rotateTransform(degrees=-30)

                rect.setRect(
                    x=-self._styleSheet.gasGiantRadius * 1.75,
                    y=-self._styleSheet.gasGiantRadius * 0.4,
                    width=self._styleSheet.gasGiantRadius * 1.75 * 2,
                    height=self._styleSheet.gasGiantRadius * 0.4 * 2)
                self._graphics.drawEllipse(
                    rect=rect,
                    pen=self._styleSheet.gasGiant.linePen)

    def _drawOverlay(
            self,
            element: cartographer.StyleSheet.StyleElement,
            radius: float
            ) -> None:
        # Prevent "Out of memory" exception when rendering to GDI+.
        if radius < 0.001:
            return

        self._graphics.drawEllipse(
            rect=cartographer.RectangleF(
                x=-radius,
                y=-radius,
                width=radius * 2,
                height=radius * 2),
            pen=element.linePen,
            brush=element.fillBrush)

    _MicroBorderFillAlpha = 64
    _MicroBorderShadeAlpha = 128

    def _drawMicroBorders(
            self,
            layer: MicroBorderLayer
            ) -> None:
        self._graphics.setSmoothingMode(
            cartographer.AbstractGraphics.SmoothingMode.HighQuality)

        brush = pen = None
        if layer is RenderContext.MicroBorderLayer.Background:
            brush = self._graphics.createBrush()

            if self._styleSheet.shadeMicroBorders:
                pen = self._graphics.createPen(
                    width=self._styleSheet.microBorders.linePen.width() * 2.5,
                    style=cartographer.LineStyle.Solid)
        else:
            pen = self._graphics.createPen(
                width=self._styleSheet.microBorders.linePen.width())

        drawCurvedBorders = self._styleSheet.microBorderStyle is cartographer.MicroBorderStyle.Curve
        drawRegions = drawBorders = False
        if layer is RenderContext.MicroBorderLayer.Background:
            drawRegions = True
            drawBorders = self._styleSheet.fillMicroBorders or self._styleSheet.shadeMicroBorders
        else:
            drawRegions = False
            drawBorders = True

        for sector in self._selector.sectors():
            sectorClipPath = self._sectorCache.clipPath(
                index=sector.index())
            sectorClipRect = sectorClipPath.bounds()
            if drawCurvedBorders and self._scale >= 16:
                # HACK: Inflate the sector clip bounds slightly when drawing
                # curved borders to account for the fact the borders can extend
                # out slightly past the hexes they enclose.
                # If I'm ever looking to tweak the bloat value then Juro in
                # Mavuzog is a good test as it is inside a border that touches
                # the edge of the sector and will be clipped if this value is to
                # low. Note that the fill is expected to be clipped but the
                # outline is not. This is consistent with Traveller Map and is
                # down to the fact the fill isn't drawn as a curve.
                # HACK: The fact this is only done as scale value >= 16 is a
                # hack to workaround a draw issue with candy style. Micro
                # borders are rendered as closed polygons so that when border
                # filling is enabled they can be filled. When a logical border
                # covers multiple sectors, each sector has it's own closed
                # polygons representing the area of that sector that is within
                # the border with edges of that polygons running along the edges
                # of the sector where it abuts other sectors in the same logical
                # boundary. When drawing the outline of borders we don't want
                # the polygon edges at the junction between sectors in the same
                # logical border to be shown as the are just a graphical
                # necessity rather than part of the logical boundary. When
                # rendering non-candy styles, not showing these edges is handled
                # by clipping to the sector outline when drawing borders for
                # that sector. I found this doesn't work reliably for candy due
                # a combination of the line width used for borders and the fact
                # it uses curved borders so the border outlines extend outside
                # the hexes they contain. The end result was at some scales
                # (generally < linear 16) there would be noticeable dotted lines
                # running along the boundaries of sectors inside the same
                # border. Part of the solution to this issue is to slightly
                # reduce the width of the border outline compared to the width
                # Traveller Map would use. The other part is to disable the
                # oversizing of the sector bounding box done when rendering zoom
                # levels where the issue was seen. This oversizing is done to
                # prevent the outlines of borders contained completely within
                # the sector from being incorrectly clipped when if they touch
                # the edge of the sector due to the curved outline extending
                # outside the boundary of the hexes they contain. Disabling this
                # oversizing at lower scale values isn't an issue as it's past
                # the point where incorrect clipping of these internal borders
                # is that noticeable.
                sectorClipRect.inflate(
                    astronomer.ParsecScaleX * 0.1,
                    astronomer.ParsecScaleY * 0.1)
            if not self._worldViewRect.intersects(sectorClipRect):
                continue

            sectorRegions = self._sectorCache.regionPaths(
                index=sector.index())
            regionOutlines: typing.List[cartographer.SectorPath] = []
            if sectorRegions and drawRegions:
                for outline in sectorRegions:
                    outlineBounds = \
                        outline.spline().bounds() \
                        if drawCurvedBorders else \
                        outline.path().bounds()
                    if self._worldViewRect.intersects(outlineBounds):
                        regionOutlines.append(outline)

            sectorBorders = self._sectorCache.borderPaths(
                index=sector.index())
            borderOutlines: typing.List[cartographer.SectorPath] = []
            if sectorBorders and drawBorders:
                for outline in sectorBorders:
                    outlineBounds = \
                        outline.spline().bounds() \
                        if drawCurvedBorders else \
                        outline.path().bounds()
                    if self._worldViewRect.intersects(outlineBounds):
                        borderOutlines.append(outline)

            if not regionOutlines and not borderOutlines:
                continue

            if layer is RenderContext.MicroBorderLayer.Background and \
                    borderOutlines and self._styleSheet.fillMicroBorders and \
                    drawCurvedBorders:
                # When drawing filled curved borders the clipping of the fill
                # needs to be handled separately from border pen/shade and
                # regions. This is required due to the kind of hacky way
                # drawing filled borders are handled in Traveller Map. Rather
                # than there being a single polygon covering multiple sectors,
                # each sector has polygons for their portion of the area covered
                # by the border. The problem is that in some cases (e.g. Core)
                # the polygon for that sector extends outside area of that
                # sector. This is problematic if you have to draw two sectors
                # like this next to each other as the regions where the borders
                # overlap are drawn darker. To work around this we clip border
                # fills to the sector outline, this is the same way Traveller
                # Map works around the issue. My code is slightly different as
                # rather than having regions, border fills, border shades
                # and border strokes as 4 render passes, I combine them into
                # just 2 to reduce the number of times the sector clip path is
                # applied to the graphics as it's a relatively costly operation
                with self._graphics.save():
                    self._graphics.intersectClipPath(path=sectorClipPath)

                    for outline in borderOutlines:
                        colour = self._calculateBorderColour(outline)
                        brush.setColour(cartographer.makeAlphaColour(
                            alpha=RenderContext._MicroBorderFillAlpha,
                            colour=colour))
                        self._drawMicroBorder(
                            outline=outline,
                            brush=brush)

            with self._graphics.save():
                useBrush = layer is RenderContext.MicroBorderLayer.Background and \
                    self._styleSheet.fillMicroBorders and not drawCurvedBorders
                usePen = pen is not None

                # Clip the drawing to the sector. When drawing curved borders
                # a slightly expanded clip rect is used rather than the
                # exact sector hex outline as curved borders draw slightly
                # outside the sectors true area
                if not drawCurvedBorders:
                    self._graphics.intersectClipPath(path=sectorClipPath)
                else:
                    self._graphics.intersectClipRect(rect=sectorClipRect)

                for outline in regionOutlines:
                    colour = self._calculateBorderColour(outline)
                    brush.setColour(cartographer.makeAlphaColour(
                        alpha=RenderContext._MicroBorderFillAlpha,
                        colour=colour))

                    self._drawMicroBorder(
                        outline=outline,
                        brush=brush)

                if useBrush or usePen:
                    for outline in borderOutlines:
                        colour = self._calculateBorderColour(outline)

                        if useBrush:
                            brush.setColour(cartographer.makeAlphaColour(
                                alpha=RenderContext._MicroBorderFillAlpha,
                                colour=colour))

                        if usePen:
                            if layer is RenderContext.MicroBorderLayer.Background:
                                pen.setColour(cartographer.makeAlphaColour(
                                    alpha=RenderContext._MicroBorderShadeAlpha,
                                    colour=colour))
                            else:
                                pen.setColour(colour)

                                style = self._styleSheet.microBorders.linePen.style()
                                if style is cartographer.LineStyle.Solid:
                                    style = outline.style()
                                    if not style:
                                        style = cartographer.LineStyle.Solid
                                pen.setStyle(style)

                        self._drawMicroBorder(
                            outline=outline,
                            brush=brush if useBrush else None,
                            pen=pen if usePen else None)

    def _calculateBorderColour(self, outline: cartographer.SectorPath) -> str:
        colour = outline.colour()
        if not colour:
            colour = self._styleSheet.microRoutes.linePen.colour()

        if self._styleSheet.grayscale or \
                not common.noticeableColourDifference(colour, self._styleSheet.backgroundBrush.colour()):
            colour = self._styleSheet.microBorders.linePen.colour()

        return colour

    def _drawMicroBorder(
            self,
            outline: cartographer.SectorPath,
            brush: typing.Optional[cartographer.AbstractBrush] = None,
            pen: typing.Optional[cartographer.AbstractPen] = None
            ) -> None:
        if self._styleSheet.microBorderStyle is cartographer.MicroBorderStyle.Curve:
            self._graphics.drawCurve(
                spline=outline.spline(),
                pen=pen,
                brush=brush)
        elif pen:
            with self._graphics.save():
                # Clip to the path itself - this means adjacent borders don't clash
                self._graphics.intersectClipPath(path=outline.path())
                self._graphics.drawPath(
                    path=outline.path(),
                    pen=pen,
                    brush=brush)
        else:
            self._graphics.drawPath(
                path=outline.path(),
                brush=brush)

    def _drawVectorObjectOutline(
            self,
            vectorObject: cartographer.VectorObject,
            pen: cartographer.AbstractPen
            ) -> None:
        if vectorObject.path and vectorObject.bounds.intersects(self._worldViewRect):
            with self._graphics.save():
                self._graphics.scaleTransform(scaleX=vectorObject.scaleX, scaleY=vectorObject.scaleY)
                self._graphics.translateTransform(dx=-vectorObject.originX, dy=-vectorObject.originY)
                self._graphics.drawPath(path=vectorObject.path, pen=pen)

    def _drawVectorObjectName(
            self,
            vectorObject: cartographer.VectorObject,
            font: cartographer.AbstractFont,
            textBrush: cartographer.AbstractBrush,
            labelStyle: cartographer.LabelStyle
            ) -> None:
        if vectorObject.name and vectorObject.bounds.intersects(self._worldViewRect):
            text = vectorObject.name
            if labelStyle.uppercase:
                text = text.upper()

            with self._graphics.save():
                self._graphics.translateTransform(
                    dx=vectorObject.namePosition.x(),
                    dy=vectorObject.namePosition.y())
                self._graphics.scaleTransform(
                    scaleX=1.0 / astronomer.ParsecScaleX,
                    scaleY=1.0 / astronomer.ParsecScaleY)
                self._graphics.rotateTransform(-labelStyle.rotation)

                self._drawMultiLineString(
                    text=text,
                    font=font,
                    brush=textBrush,
                    x=0, y=0)

    _WorldDingMap = {
        '\u2666': '\x74', # U+2666 (BLACK DIAMOND SUIT)
        '\u2756': '\x76', # U+2756 (BLACK DIAMOND MINUS WHITE X)
        '\u2726': '\xAA', # U+2726 (BLACK FOUR POINTED STAR)
        '\u2605': '\xAB', # U+2605 (BLACK STAR)
        '\u2736': '\xAC'} # U+2736 (BLACK SIX POINTED STAR)

    def _drawWorldGlyph(
            self,
            glyph: cartographer.Glyph,
            brush: cartographer.AbstractBrush,
            position: cartographer.PointF
            ) -> None:
        font = self._styleSheet.glyphFont
        s = glyph.characters
        if self._styleSheet.wingdingFont:
            dings = ''
            for c in s:
                c = RenderContext._WorldDingMap.get(c)
                if c is None:
                    dings = ''
                    break
                dings += c
            if dings:
                font = self._styleSheet.wingdingFont
                s = dings

        self._graphics.drawString(
            text=s,
            font=font,
            brush=brush,
            x=position.x(),
            y=position.y(),
            format=cartographer.TextAlignment.Centered)

    def _drawOverlayGlyph(
            self,
            glyph: str,
            font: cartographer.AbstractFont,
            brush: cartographer.AbstractBrush,
            position: astronomer.HexPosition
            ) -> None:
        centerX, centerY = position.worldCenter()
        with self._graphics.save():
            self._graphics.scaleTransform(
                scaleX=1 / astronomer.ParsecScaleX,
                scaleY=1 / astronomer.ParsecScaleY)
            self._graphics.drawString(
                text=glyph,
                font=font,
                brush=brush,
                x=centerX * astronomer.ParsecScaleX,
                y=centerY * astronomer.ParsecScaleY,
                format=cartographer.TextAlignment.Centered)

    def _drawLabel(
            self,
            text: str,
            center: cartographer.PointF,
            font: cartographer.AbstractFont,
            brush: cartographer.AbstractBrush,
            labelStyle: cartographer.LabelStyle
            ) -> None:
        with self._graphics.save():
            if labelStyle.uppercase:
                text = text.upper()
            if labelStyle.wrap:
                text = text.replace(' ', '\n')

            self._graphics.translateTransform(
                dx=center.x(),
                dy=center.y())
            self._graphics.scaleTransform(
                scaleX=1.0 / astronomer.ParsecScaleX,
                scaleY=1.0 / astronomer.ParsecScaleY)

            self._graphics.translateTransform(
                dx=labelStyle.translation.x(),
                dy=labelStyle.translation.y())
            self._graphics.rotateTransform(
                degrees=labelStyle.rotation)
            self._graphics.scaleTransform(
                scaleX=labelStyle.scale.width(),
                scaleY=labelStyle.scale.height())

            if labelStyle.rotation != 0:
                self._graphics.setSmoothingMode(
                    cartographer.AbstractGraphics.SmoothingMode.AntiAlias)

            self._drawMultiLineString(
                text=text,
                font=font,
                brush=brush,
                x=0, y=0)

    def _drawMultiLineString(
            self,
            text: str,
            font: cartographer.AbstractFont,
            brush: cartographer.AbstractBrush,
            x: float,
            y: float,
            format: cartographer.TextAlignment = cartographer.TextAlignment.Centered
            ) -> None:
        if not text:
            return

        lines = text.split('\n')
        if len(lines) <= 1:
            self._graphics.drawString(
                text=text,
                font=font,
                brush=brush,
                x=x, y=y,
                format=format)
            return

        widths = [self._graphics.measureString(line, font)[0] for line in lines]

        fontUnitsToWorldUnits = font.emSize() / font.pointSize()
        lineSpacing = font.lineSpacing() * fontUnitsToWorldUnits

        totalHeight = lineSpacing * len(widths)

        # Offset from baseline to top-left.
        y += lineSpacing / 2

        widthFactor = 0
        if format == cartographer.TextAlignment.MiddleLeft or \
                format == cartographer.TextAlignment.Centered or \
                format == cartographer.TextAlignment.MiddleRight:
            y -= totalHeight / 2
        elif format == cartographer.TextAlignment.BottomLeft or \
                format == cartographer.TextAlignment.BottomCenter or \
                format == cartographer.TextAlignment.BottomRight:
            y -= totalHeight

        if format == cartographer.TextAlignment.TopCenter or \
                format == cartographer.TextAlignment.Centered or \
                format == cartographer.TextAlignment.BottomCenter:
            widthFactor = -0.5
        elif format == cartographer.TextAlignment.TopRight or \
                format == cartographer.TextAlignment.MiddleRight or \
                format == cartographer.TextAlignment.BottomRight:
            widthFactor = -1

        for line, width in zip(lines, widths):
            self._graphics.drawString(
                text=line,
                font=font,
                brush=brush,
                x=x + widthFactor * width + width / 2,
                y=y,
                format=cartographer.TextAlignment.Centered)
            y += lineSpacing

    def _zoneStyle(
            self,
            worldInfo: cartographer.WorldInfo
            ) -> typing.Optional[cartographer.StyleSheet.StyleElement]:
        if worldInfo.isAmberZone:
            return self._styleSheet.amberZone
        if worldInfo.isRedZone:
            return self._styleSheet.redZone
        if self._styleSheet.greenZone.visible and not worldInfo.isPlaceholder:
            return self._styleSheet.greenZone
        return None

    def _worldStyle(
            self,
            worldInfo: cartographer.WorldInfo
            ) -> cartographer.StyleSheet.StyleElement:
        if self._styleSheet.showWorldDetailColours:
            if worldInfo.isAgricultural and worldInfo.isRich:
                return self._styleSheet.worldRichAgricultural
            elif worldInfo.isAgricultural:
                return self._styleSheet.worldAgricultural
            elif worldInfo.isRich:
                return self._styleSheet.worldRich
            elif worldInfo.isIndustrial:
                return self._styleSheet.worldIndustrial
            elif worldInfo.isHarshAtmosphere:
                return self._styleSheet.worldHarshAtmosphere
            elif worldInfo.isVacuum:
                return self._styleSheet.worldVacuum
            elif worldInfo.hasWater:
                return self._styleSheet.worldWater
            else:
                return self._styleSheet.worldNoWater

        return self._styleSheet.worldWater if worldInfo.hasWater else self._styleSheet.worldNoWater

    _StarPropsMap = {
        'O': ('#9DB4FF', 4),
        'B': ('#BBCCFF', 3),
        'A': ('#FBF8FF', 2),
        'F': ('#FFFFED', 1.5),
        'G': ('#FFFF00', 1),
        'K': ('#FF9833', 0.7),
        'M': ('#FF0000', 0.5)}
    _StarLuminanceMap = {
        'Ia': 7,
        'Ib': 5,
        'II': 3,
        'III': 2,
        'IV': 1,
        'V': 0}

    @staticmethod
    def _worldStarProps(world: astronomer.World) -> typing.Iterable[typing.Tuple[
            str, # Fill Colour,
            str, # Border Colour
            float]]: # Radius
        stellar = world.stellar()
        props = []
        for star in stellar.yieldStars():
            classification = star.string()
            if classification == 'D':
                props.append((common.HtmlColours.White, common.HtmlColours.Black, 0.3))
            elif classification == 'NS' or classification == 'PSR' or classification == 'BH':
                props.append((common.HtmlColours.Black, common.HtmlColours.White, 0.8))
            elif classification == 'BD':
                props.append((common.HtmlColours.Brown, common.HtmlColours.Black, 0.3))
            else:
                colour, radius = RenderContext._StarPropsMap.get(
                    star.code(element=astronomer.Star.Element.SpectralClass),
                    (None, None))
                if colour:
                    luminance = star.code(element=astronomer.Star.Element.LuminosityClass)
                    if luminance == 'VII':
                        # The second survey format spec says that some data uses VII to indicate
                        # a white dwarf (i.e. classification D).
                        # https://travellermap.com/doc/secondsurvey
                        props.append((common.HtmlColours.White, common.HtmlColours.Black, 0.3))
                    else:
                        luminance = RenderContext._StarLuminanceMap.get(luminance, 0)
                        props.append((colour, common.HtmlColours.Black, radius + luminance))

        props.sort(key=lambda p: p[2], reverse=True)
        return props

    _StarOffsetX = [
        0.0,
        math.cos(math.pi * 1 / 3), math.cos(math.pi * 2 / 3), math.cos(math.pi * 3 / 3),
        math.cos(math.pi * 4 / 3), math.cos(math.pi * 5 / 3), math.cos(math.pi * 6 / 3)]
    _StarOffsetY = [
        0.0,
        math.sin(math.pi * 1 / 3), math.sin(math.pi * 2 / 3), math.sin(math.pi * 3 / 3),
        math.sin(math.pi * 4 / 3), math.sin(math.pi * 5 / 3), math.sin(math.pi * 6 / 3)]

    @staticmethod
    def _starOffset(index: int) -> cartographer.PointF:
        if index >= len(RenderContext._StarOffsetX):
            index = (index % (len(RenderContext._StarOffsetX) - 1)) + 1
        return cartographer.PointF(RenderContext._StarOffsetX[index], RenderContext._StarOffsetY[index])

    @staticmethod
    def _offsetRouteSegment(startPoint: cartographer.PointF, endPoint: cartographer.PointF, offset: float) -> None:
        dx = (endPoint.x() - startPoint.x()) * astronomer.ParsecScaleX
        dy = (endPoint.y() - startPoint.y()) * astronomer.ParsecScaleY
        length = math.sqrt(dx * dx + dy * dy)
        if not length:
            return # No offset
        ddx = (dx * offset / length) / astronomer.ParsecScaleX
        ddy = (dy * offset / length) / astronomer.ParsecScaleY
        startPoint.setX(startPoint.x() + ddx)
        startPoint.setY(startPoint.y() + ddy)
        endPoint.setX(endPoint.x() - ddx)
        endPoint.setY(endPoint.y() - ddy)

    @staticmethod
    def _hexToCenter(hex: astronomer.HexPosition) -> cartographer.PointF:
        centerX, centerY = hex.worldCenter()
        return cartographer.PointF(x=centerX, y=centerY)<|MERGE_RESOLUTION|>--- conflicted
+++ resolved
@@ -683,34 +683,7 @@
                     routeWidth = route.width()
                     routeStyle = self._styleSheet.overrideLineStyle
                     if not routeStyle:
-<<<<<<< HEAD
-                        # TODO: Something is wrong with this code. According to
-                        # the typing, cartographer. SectorLines.style returns a
-                        # cartographer.LineStyle.
-                        # Possibly the typing is wrong or maybe this code isn't working
-                        # as I think. Need to investigate. It feels like it should use
-                        # cartographer.LineStyle as SectorLines is part of the cartographer
-                        # namespace
-                        if route.style() is astronomer.Route.Style.Solid:
-                            routeStyle = cartographer.LineStyle.Solid
-                        elif route.style() is astronomer.Route.Style.Dashed:
-                            routeStyle = cartographer.LineStyle.Dash
-                        elif route.style() is astronomer.Route.Style.Dotted:
-                            routeStyle = cartographer.LineStyle.Dot
-
-                    if not routeWidth or not routeColour or not routeStyle:
-                        precedence = [route.allegiance(), route.type(), 'Im']
-                        for key in precedence:
-                            defaultColour, defaultStyle, defaultWidth = self._styleStore.routeStyle(key)
-                            if not routeColour:
-                                routeColour = defaultColour
-                            if not routeStyle:
-                                routeStyle = defaultStyle
-                            if not routeWidth:
-                                routeWidth = defaultWidth
-=======
                         routeStyle = route.style()
->>>>>>> 81338cf5
 
                     # In grayscale, convert default colour and style to non-default style
                     if self._styleSheet.grayscale and (not routeColour) and (not routeStyle):
